# Stellaris Dashboard

The Stellaris Dashboard reads your Stellaris save files while you play the game and shows detailed information and statistics about your playthrough. 

Some screenshots are available on the Steam workshop page: https://steamcommunity.com/sharedfiles/filedetails/?id=1466534202 


# Features

There are two components: A graph-based **timeline dashboard** which shows up to 60 graphs of game statistics and a historical map of the galaxy, and a text-based **event ledger** listing the events that define your game's history.

Subscribing to [the mod](https://steamcommunity.com/sharedfiles/filedetails/?id=1466534202) on the Steam workshop makes the dashboard directly available in-game through the integrated browser, which can be accessed by the help icon in the bottom right of the Stellaris UI, or with the keyboard shortcut `ALT-B`.

For game balance and immersion, only some information about other empires is shown by default. If you want, you can also configure the program to show everything in the settings menu.

Support for Multiplayer mode is **experimental**. The dashboard will avoid showing information about other player controlled empires, even if the "Show all empires checkbox" is ticked in the settings. To use the dashboard in multiplayer, you must first configure your multiplayer username in the dashboard settings menu.

# Installation

If you experience any problems, please start [a new discussion topic in the steam workshop](https://steamcommunity.com/sharedfiles/filedetails/discussions/1466534202).

Before following the instructions below, subscribe to the mod [in the Steam Workshop](https://steamcommunity.com/sharedfiles/filedetails/?id=1466534202). Remember to activate the mod [in the Stellaris Launcher](https://imgur.com/g7XeZIz). To access the dashboard, you can open the in-game internet browser by clicking on the help icon in the lower right, or pressing shortcut `ALT-B`. If the help button is not accessible, click the "More" button to reveal it:

 <img src="https://steamuserimages-a.akamaihd.net/ugc/940589883945878302/66874C499AB7088E309D95FFB5A720F80E229BE0/" height="120">

The dashboard can then be accessed with the buttons in the top right corner of the browser window:

<<<<<<< HEAD
 <img src="https://steamuserimages-a.akamaihd.net/ugc/940589883947546239/330A856DDDEFB565C299CC45D6B2C3CE2B33A9A5/" height="60">
=======
<img src="https://steamuserimages-a.akamaihd.net/ugc/940589883947546239/330A856DDDEFB565C299CC45D6B2C3CE2B33A9A5/" height="60">
>>>>>>> 9fc2365a

Alternatively, you can access the dashboard by opening [http://localhost:28053](http://localhost:28053) in any web browser (e.g. if you want to use it one a second monitor).

### Windows

  1. Download the latest build of the dashboard from the [releases page](https://github.com/eliasdoehne/stellaris-dashboard/releases).
  2. Extract the zip archive to a location of your choice.
  3. Run `stellarisdashboard.exe`.

### Linux
 
  1. [Get Python 3.6 or later](https://www.python.org/).
  2. Download the latest release [from github](https://github.com/eliasdoehne/stellaris-dashboard/releases) ("Download Source Code") and extract to a location of your choice.
  3. Open a terminal in the extracted folder and run `python -m venv env` to create a virtual environment. Depending on what Python versions are installed in your system, you may need to replace `python` in this step with the more explicit `python3.7` or similar. Once you activate the virtualenvironment in the next step, this should not matter anymore. 
  4. Run `source env/bin/activate` to activate the virtual environment.
  5. Run `python -m pip install -r requirements.txt` to install all dependencies.
  6. To start the program, run `python -m stellarisdashboard` from the main directory (remember to first activate your virtual environment!).

These instructions should also work on Mac OS X, although I cannot test this. Mac users should also follow the Cython instructions in the next section to improve the performance of the program.

### Cython
This section is only important if you see an error message mentioning Cython.

The dashboard uses a Cython extension to accelerate the processing of save files. Binaries are included for some common platforms, but you can also build it yourself:

  1. Install a C compiler and install cython following the instructions at http://docs.cython.org/en/latest/src/quickstart/install.html
  2. Install the dashboard using the instructions above.

The program should still run even with the Cython error, but it will be much slower.

# Other information

## Hardware Requirements

The Hardware requirements depend on several factors including galaxy size, your preferred game speed and autosave frequency.

If you have a quad-core CPU or better, I suggest allowing 1 or 2 threads in the settings menu. You can also change the "Only read every n-th save" setting in the settings menu. For example, if you set it to 3, the dashboard will only read every third save, allowing you to keep monthly autosaves, while the dashboard will only read one of them per quarter.

For disk space, the database itself should require a few megabytes per in-game decade. The data for each game is stored in a separate database in your output folder (for example `output/db/unitednationsofearth6_1643184243.db`), which is named by the game ID, so you can delete them individually. To reduce the database size, you can again change the  "Only read every n-th save" setting described above.

## Update notifications
If a new version of the dashboard program is released I also release an update in the Steam workshop, and you will then see a notification in the dashboard UI:
<img src=https://i.imgur.com/x2voRoz.png height=100></img>

This notification is shown because the workshop mod has a version ID, allowing the dashboard to compare its own version to this ID. The dashboard program itself does not send any data. It only runs locally on your computer.

## Why a separate program?
The dashboard is quite complex and to my knowledge, making a mod with these features by editing the game files would be impossible, or at least much more difficult. This is why you have to run the external program to use the dashboard.

## Mod compatibility

The dashboard may or may not work with other mods, it is developed with the vanilla game in mind. If you experience a problem with a modded game, you can still let me know: If the mod is quite popular and the problem is easily fixed, I will take a look.

## Known Limitations

  1. Loading save files out of order (with respect to in-game time) is not supported, and will probably screw up the database.
  2. Renaming things in-game after they have been added to the database may or may not work as expected.
  3. The dashboard has so far only been tested for the early- and mid-game (first 100 years or so).
  
If an error occurs, please try restarting the dashboard program. If you run into problems that don't go away after restarting, please start a new discussion topic [in the Steam workshop page](https://steamcommunity.com/sharedfiles/filedetails/discussions/1466534202) or open an issue on github.
   

# Acknowledgements

First of all, thanks to everyone who directly or indirectly contributed to this project!

Thanks to reddit and Steam user 8igualdos0s for initially maintaining a copy of the browser mod [in the Steam Workshop](http://steamcommunity.com/sharedfiles/filedetails/?id=1341242772).

The approach of modding the in-game browser was inspired by [this project](https://github.com/omiddavoodi/StellarisInGameLedger) by reddit user Ariestinak.


Development of this project is supported by [JetBrains](http://jetbrains.com/?from=stellarisdashboard) with an open source license:

[<img src="img/jetbrains.png" height="80">](http://jetbrains.com/?from=stellarisdashboard)

---

The Python code is released under the MIT license:

MIT License

Copyright (c) 2018 Elias Doehne

Permission is hereby granted, free of charge, to any person obtaining a copy
of this software and associated documentation files (the "Software"), to deal
in the Software without restriction, including without limitation the rights
to use, copy, modify, merge, publish, distribute, sublicense, and/or sell
copies of the Software, and to permit persons to whom the Software is
furnished to do so, subject to the following conditions:

The above copyright notice and this permission notice shall be included in all
copies or substantial portions of the Software.

THE SOFTWARE IS PROVIDED "AS IS", WITHOUT WARRANTY OF ANY KIND, EXPRESS OR
IMPLIED, INCLUDING BUT NOT LIMITED TO THE WARRANTIES OF MERCHANTABILITY,
FITNESS FOR A PARTICULAR PURPOSE AND NONINFRINGEMENT. IN NO EVENT SHALL THE
AUTHORS OR COPYRIGHT HOLDERS BE LIABLE FOR ANY CLAIM, DAMAGES OR OTHER
LIABILITY, WHETHER IN AN ACTION OF CONTRACT, TORT OR OTHERWISE, ARISING FROM,
OUT OF OR IN CONNECTION WITH THE SOFTWARE OR THE USE OR OTHER DEALINGS IN THE
SOFTWARE.


---

Stellaris Copyright © 2018 Paradox Interactive AB. www.paradoxplaza.com<|MERGE_RESOLUTION|>--- conflicted
+++ resolved
@@ -25,11 +25,7 @@
 
 The dashboard can then be accessed with the buttons in the top right corner of the browser window:
 
-<<<<<<< HEAD
  <img src="https://steamuserimages-a.akamaihd.net/ugc/940589883947546239/330A856DDDEFB565C299CC45D6B2C3CE2B33A9A5/" height="60">
-=======
-<img src="https://steamuserimages-a.akamaihd.net/ugc/940589883947546239/330A856DDDEFB565C299CC45D6B2C3CE2B33A9A5/" height="60">
->>>>>>> 9fc2365a
 
 Alternatively, you can access the dashboard by opening [http://localhost:28053](http://localhost:28053) in any web browser (e.g. if you want to use it one a second monitor).
 
@@ -72,6 +68,7 @@
 
 ## Update notifications
 If a new version of the dashboard program is released I also release an update in the Steam workshop, and you will then see a notification in the dashboard UI:
+
 <img src=https://i.imgur.com/x2voRoz.png height=100></img>
 
 This notification is shown because the workshop mod has a version ID, allowing the dashboard to compare its own version to this ID. The dashboard program itself does not send any data. It only runs locally on your computer.
